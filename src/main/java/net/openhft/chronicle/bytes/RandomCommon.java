/*
 *     Copyright (C) 2015  higherfrequencytrading.com
 *
 *     This program is free software: you can redistribute it and/or modify
 *     it under the terms of the GNU Lesser General Public License as published by
 *     the Free Software Foundation, either version 3 of the License.
 *
 *     This program is distributed in the hope that it will be useful,
 *     but WITHOUT ANY WARRANTY; without even the implied warranty of
 *     MERCHANTABILITY or FITNESS FOR A PARTICULAR PURPOSE.  See the
 *     GNU Lesser General Public License for more details.
 *
 *     You should have received a copy of the GNU Lesser General Public License
 *     along with this program.  If not, see <http://www.gnu.org/licenses/>.
 */

package net.openhft.chronicle.bytes;

import java.nio.ByteOrder;

interface RandomCommon {
    /**
     * @return The smallest position allowed in this buffer.
     */
    default long start() {
        return 0L;
    }

    /**
     * @return the highest limit allowed for this buffer.
     */
    default long capacity() {
        return 1L << 40;
    }

    default long readPosition() {
        return start();
    }

    default long writePosition() {
        return start();
    }

    default long readRemaining() {
        return readLimit() - readPosition();
    }

    default long writeRemaining() {
        return writeLimit() - writePosition();
    }

    /**
     * @return the highest offset or position allowed for this buffer.
     */
    default long readLimit() {
        return capacity();
    }

    default long writeLimit() {
        return capacity();
    }

    /**
     * Obtain the underlying address.  This is for expert users only.
     *
     * @return the underlying address of the buffer
     * @throws UnsupportedOperationException if the underlying buffer is on the heap
     */
    long address() throws UnsupportedOperationException;

    default ByteOrder byteOrder() {
        return ByteOrder.nativeOrder();
    }

<<<<<<< HEAD
    // get a streaming bytes.
    Bytes bytes();
=======
    long accessOffset(long randomOffset);

    /**
     * @return the streaming bytes for reading.
     */
    Bytes bytesForRead();

    /**
     * @return the streaming bytes for writing.
     */
    Bytes bytesForWrite();
>>>>>>> 4f06ae02
}<|MERGE_RESOLUTION|>--- conflicted
+++ resolved
@@ -72,11 +72,8 @@
         return ByteOrder.nativeOrder();
     }
 
-<<<<<<< HEAD
     // get a streaming bytes.
     Bytes bytes();
-=======
-    long accessOffset(long randomOffset);
 
     /**
      * @return the streaming bytes for reading.
@@ -87,5 +84,4 @@
      * @return the streaming bytes for writing.
      */
     Bytes bytesForWrite();
->>>>>>> 4f06ae02
 }