--- conflicted
+++ resolved
@@ -19,11 +19,6 @@
 
 
 import net.openhft.affinity.AffinityLock;
-<<<<<<< HEAD
-import net.openhft.chronicle.Chronicle;
-import net.openhft.chronicle.ExcerptAppender;
-import net.openhft.chronicle.ExcerptTailer;
-=======
 import net.openhft.chronicle.*;
 import net.openhft.lang.io.Bytes;
 import net.openhft.lang.io.serialization.BytesMarshallable;
@@ -31,8 +26,8 @@
 import org.junit.Assert;
 import org.junit.Ignore;
 import org.junit.Rule;
->>>>>>> 4efafa8d
 import org.junit.Test;
+import org.junit.rules.TestName;
 
 import java.io.*;
 import java.text.ParseException;
@@ -40,22 +35,13 @@
 import java.util.*;
 import java.util.concurrent.*;
 
-<<<<<<< HEAD
-import static net.openhft.chronicle.ChronicleQueueBuilder.vanilla;
-import static org.junit.Assert.*;
-=======
+import static net.openhft.chronicle.ChronicleQueueBuilder.*;
 import static org.junit.Assert.assertFalse;
->>>>>>> 4efafa8d
 
 /**
  * @author Rob Austin.
  */
 public class WithMappedTest extends ChronicleTcpTestBase {
-
-<<<<<<< HEAD
-=======
-    @Rule
-    public final TestName testName = new TestName();
 
     private static SimpleDateFormat DATE_FORMAT = new SimpleDateFormat("yyyy-MM-dd");
 
@@ -134,10 +120,10 @@
         @Override
         public String toString() {
             return "PriceData{" +
-                    "date=" + new Date(date) +
-                    ", high=" + high +
-                    ", low=" + low +
-                    '}';
+                "date=" + new Date(date) +
+                ", high=" + high +
+                ", low=" + low +
+                '}';
         }
     }
 
@@ -165,10 +151,10 @@
         @Override
         public String toString() {
             return "PriceData{" +
-                    "date=" + new Date(date) +
-                    ", close=" + close +
-                    ", adjClose=" + adjClose +
-                    '}';
+                "date=" + new Date(date) +
+                ", close=" + close +
+                ", adjClose=" + adjClose +
+                '}';
         }
 
 
@@ -259,14 +245,14 @@
         @Override
         public String toString() {
             return "MarketData{" +
-                    "date=" + new Date(date) +
-                    ", open=" + open +
-                    ", high=" + high +
-                    ", low=" + low +
-                    ", close=" + close +
-                    ", volume=" + volume +
-                    ", adjClose=" + adjClose +
-                    '}';
+                "date=" + new Date(date) +
+                ", open=" + open +
+                ", high=" + high +
+                ", low=" + low +
+                ", close=" + close +
+                ", volume=" + volume +
+                ", adjClose=" + adjClose +
+                '}';
         }
     }
 
@@ -292,50 +278,37 @@
     }
 
     @Ignore("looks like there is a bug the MappingFunction is appearing to be applied to all the sinks, " +
-            "not just the sink that sent the mapping.")
->>>>>>> 4efafa8d
+        "not just the sink that sent the mapping.")
     @Test
     public void testReplicationWithPriceMarketDataFilter() throws Throwable {
 
         final String sourceBasePath = getVanillaTestPath("-source");
         final String sinkBasePath = getVanillaTestPath("-sink");
+
         final PortSupplier portSupplier = new PortSupplier();
 
         final Chronicle source = vanilla(sourceBasePath)
-                .source()
-                .bindAddress(0)
-                .connectionListener(portSupplier)
-                .build();
-
-<<<<<<< HEAD
-        final Chronicle sink = vanilla(sinkBasePath)
-                .sink()
-                .withMapping(NOOP_MAPPING_FUNCTION) // this is sent to the source
-                .connectAddress("localhost", portSupplier.getAndCheckPort())
-=======
+            .source()
+            .bindAddress(0)
+            .connectionListener(portSupplier)
+            .build();
+
         final int port = portSupplier.getAndCheckPort();
 
 
-        final Chronicle highLowSink = ChronicleQueueBuilder.vanilla(sinkBasePath)
-                .sink()
-                .withMapping(HighLow.fromMarketData()) // this is sent to the source
-                .connectAddress("localhost", port)
->>>>>>> 4efafa8d
-                .build();
-
-
-        final Chronicle closeSink = ChronicleQueueBuilder.vanilla(sinkBasePath)
-                .sink()
-                .withMapping(Close.fromMarketData()) // this is sent to the source
-                .connectAddress("localhost", port)
-                .build();
+        final Chronicle highLowSink = vanilla(sinkBasePath)
+            .sink()
+            .withMapping(HighLow.fromMarketData()) // this is sent to the source
+            .connectAddress("localhost", port)
+            .build();
+        final Chronicle closeSink = vanilla(sinkBasePath)
+            .sink()
+            .withMapping(Close.fromMarketData()) // this is sent to the source
+            .connectAddress("localhost", port)
+            .build();
 
 
         try {
-<<<<<<< HEAD
-            final Thread at = new Thread("th-appender") {
-                public void run() {
-=======
 
 
             final Collection<MarketData> marketRecords = loadMarketData();
@@ -349,7 +322,6 @@
 
             Callable<Void> appenderCallable = new Callable<Void>() {
                 public Void call() throws Exception {
->>>>>>> 4efafa8d
                     AffinityLock lock = AffinityLock.acquireLock();
                     try {
                         final ExcerptAppender appender = source.createAppender();
@@ -360,12 +332,8 @@
                         }
 
                         appender.close();
-                    } catch (AssertionError e) {
-                        errorCollector.addError(e);
-                        LOGGER.warn("", e);
                     } catch (Exception e) {
-                        errorCollector.addError(e);
-                        LOGGER.warn("", e);
+                        e.printStackTrace();
                     } finally {
                         lock.release();
                     }
@@ -406,16 +374,6 @@
 
                         }
 
-<<<<<<< HEAD
-                        tailer.close();
-                    } catch (AssertionError e) {
-                        errorCollector.addError(e);
-                        LOGGER.warn("", e);
-                    } catch (Exception e) {
-                        errorCollector.addError(e);
-                        LOGGER.warn("", e);
-=======
->>>>>>> 4efafa8d
                     } finally {
                         lock.release();
                     }
@@ -451,7 +409,7 @@
 
 
                             final MarketData expected = expectedMarketDate.get(new Date(actual
-                                    .date));
+                                .date));
 
                             String message = "expected=" + expected + "actual=" + actual;
 
@@ -503,5 +461,4 @@
             assertFalse(new File(sinkBasePath).exists());
         }
     }
-
 }
