/*
 * Copyright 2014 Higher Frequency Trading
 *
 * http://www.higherfrequencytrading.com
 *
 * Licensed under the Apache License, Version 2.0 (the "License");
 * you may not use this file except in compliance with the License.
 * You may obtain a copy of the License at
 *
 * http://www.apache.org/licenses/LICENSE-2.0
 *
 * Unless required by applicable law or agreed to in writing, software
 * distributed under the License is distributed on an "AS IS" BASIS,
 * WITHOUT WARRANTIES OR CONDITIONS OF ANY KIND, either express or implied.
 * See the License for the specific language governing permissions and
 * limitations under the License.
 */

package net.openhft.chronicle.tools;

import net.openhft.chronicle.*;
import net.openhft.lang.io.IOTools;
import net.openhft.lang.model.constraints.NotNull;

import java.io.File;
import java.io.IOException;
import java.nio.ByteBuffer;
import java.util.LinkedHashSet;
import java.util.Set;

/**
 * @author peter.lawrey
 */
public enum ChronicleTools {
    ;

    /**
     * Delete a chronicle now and on exit, for testing
     *
     * @param basePath of the chronicle
     */
    public static void deleteOnExit(String basePath) {
        for (String name : new String[]{basePath + ".data", basePath + ".index"}) {
            File file = new File(name);
            // noinspection ResultOfMethodCallIgnored
            file.delete();
            file.deleteOnExit();
        }
    }

    public static void deleteDirOnExit(String dirPath) {
        DeleteStatic.INSTANCE.add(dirPath);
    }

    @NotNull
    public static String asString(@NotNull ByteBuffer bb) {
        StringBuilder sb = new StringBuilder();
        for (int i = bb.position(); i < bb.limit(); i++) {
            byte b = bb.get(i);
            if (b < ' ') {
                int h = b & 0xFF;
                if (h < 16)
                    sb.append('0');
                sb.append(Integer.toHexString(h));
            } else {
                sb.append(' ').append((char) b);
            }
        }
        return sb.toString();
    }

    /**
     * Take a text copy of the contents of the Excerpt without changing it's position. Can be called in the debugger.
     *
     * @param excerpt to get text from
     * @return 256 bytes as text with `.` replacing special bytes.
     */
    @NotNull
    public static String asString(@NotNull ExcerptCommon excerpt) {
        return asString(excerpt, excerpt.position());
    }

    /**
     * Take a text copy of the contents of the Excerpt without changing it's position. Can be called in the debugger.
     *
     * @param excerpt  to get text from
     * @param position the position to get text from
     * @return up to 1024 bytes as text with `.` replacing special bytes.
     */
    @NotNull
    private static String asString(@NotNull ExcerptCommon excerpt, long position) {
        return asString(excerpt, position, 1024);
    }

    /**
     * Take a text copy of the contents of the Excerpt without changing it's position. Can be called in the debugger.
     *
     * @param excerpt  to get text from
     * @param position the position to get text from
     * @param length   the maximum length
     * @return length bytes as text with `.` replacing special bytes.
     */
    @NotNull
    private static String asString(@NotNull ExcerptCommon excerpt, long position, long length) {
        long limit = Math.min(position + length, excerpt.capacity());
        StringBuilder sb = new StringBuilder((int) (limit - position));
        for (long i = position; i < limit; i++) {
            char ch = (char) excerpt.readUnsignedByte(i);
            if (ch < ' ' || ch > 127)
                ch = '.';
            sb.append(ch);
        }
        return sb.toString();
    }

    public static void warmup() {
        //noinspection UnusedDeclaration needed to laod class.
        boolean done = ChronicleWarmup.DONE;
    }

    enum DeleteStatic {
        INSTANCE;
        @SuppressWarnings("TypeMayBeWeakened")
        final Set<String> toDeleteList = new LinkedHashSet<String>();

        {
            Runtime.getRuntime().addShutdownHook(new Thread(new Runnable() {
                @Override
                public void run() {
                    for (String dir : toDeleteList) {
                        // TODO no idea why the // is needed. Appears to be a bug in the JVM.
                        System.out.println("Deleting " + dir.replaceAll("/", "//"));
                        IOTools.deleteDir(dir);
                    }
                }
            }));
        }

        synchronized void add(String dirPath) {
            IOTools.deleteDir(dirPath);
            toDeleteList.add(dirPath);
        }

    }
<<<<<<< HEAD

    public static void warmup() {
        //noinspection UnusedDeclaration needed to laod class.
        boolean done = ChronicleWarmup.Indexed.DONE;
    }

    public static void checkCount(final @NotNull Chronicle chronicle, int min, int max) {
        if(chronicle instanceof VanillaChronicle) {
            ((VanillaChronicle)chronicle).checkCounts(min, max);
=======
}

class ChronicleWarmup {
    public static final boolean DONE;
    private static final int WARMUP_ITER = 200000;
    private static final String TMP = System.getProperty("java.io.tmpdir");

    static {
        ChronicleConfig cc = ChronicleConfig.DEFAULT.clone();
        cc.dataBlockSize(64);
        cc.indexBlockSize(64);
        String basePath = TMP + "/warmup-" + Math.random();
        ChronicleTools.deleteOnExit(basePath);
        try {
            IndexedChronicle ic = new IndexedChronicle(basePath, cc);
            ExcerptAppender appender = ic.createAppender();
            ExcerptTailer tailer = ic.createTailer();
            for (int i = 0; i < WARMUP_ITER; i++) {
                appender.startExcerpt();
                appender.writeInt(i);
                appender.finish();
                boolean b = tailer.nextIndex() || tailer.nextIndex();
                tailer.readInt();
                tailer.finish();
            }
            ic.close();
            System.gc();
            DONE = true;
        } catch (IOException e) {
            throw new AssertionError();
>>>>>>> 10f9dd2e
        }
    }
 }<|MERGE_RESOLUTION|>--- conflicted
+++ resolved
@@ -115,7 +115,7 @@
 
     public static void warmup() {
         //noinspection UnusedDeclaration needed to laod class.
-        boolean done = ChronicleWarmup.DONE;
+        boolean done = ChronicleWarmup.Indexed.DONE;
     }
 
     enum DeleteStatic {
@@ -142,48 +142,10 @@
         }
 
     }
-<<<<<<< HEAD
-
-    public static void warmup() {
-        //noinspection UnusedDeclaration needed to laod class.
-        boolean done = ChronicleWarmup.Indexed.DONE;
-    }
 
     public static void checkCount(final @NotNull Chronicle chronicle, int min, int max) {
-        if(chronicle instanceof VanillaChronicle) {
-            ((VanillaChronicle)chronicle).checkCounts(min, max);
-=======
-}
-
-class ChronicleWarmup {
-    public static final boolean DONE;
-    private static final int WARMUP_ITER = 200000;
-    private static final String TMP = System.getProperty("java.io.tmpdir");
-
-    static {
-        ChronicleConfig cc = ChronicleConfig.DEFAULT.clone();
-        cc.dataBlockSize(64);
-        cc.indexBlockSize(64);
-        String basePath = TMP + "/warmup-" + Math.random();
-        ChronicleTools.deleteOnExit(basePath);
-        try {
-            IndexedChronicle ic = new IndexedChronicle(basePath, cc);
-            ExcerptAppender appender = ic.createAppender();
-            ExcerptTailer tailer = ic.createTailer();
-            for (int i = 0; i < WARMUP_ITER; i++) {
-                appender.startExcerpt();
-                appender.writeInt(i);
-                appender.finish();
-                boolean b = tailer.nextIndex() || tailer.nextIndex();
-                tailer.readInt();
-                tailer.finish();
-            }
-            ic.close();
-            System.gc();
-            DONE = true;
-        } catch (IOException e) {
-            throw new AssertionError();
->>>>>>> 10f9dd2e
+        if (chronicle instanceof VanillaChronicle) {
+            ((VanillaChronicle) chronicle).checkCounts(min, max);
         }
     }
- }+}