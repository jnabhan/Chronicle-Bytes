/*
 * Copyright 2014 Higher Frequency Trading
 *
 * http://www.higherfrequencytrading.com
 *
 * Licensed under the Apache License, Version 2.0 (the "License");
 * you may not use this file except in compliance with the License.
 * You may obtain a copy of the License at
 *
 * http://www.apache.org/licenses/LICENSE-2.0
 *
 * Unless required by applicable law or agreed to in writing, software
 * distributed under the License is distributed on an "AS IS" BASIS,
 * WITHOUT WARRANTIES OR CONDITIONS OF ANY KIND, either express or implied.
 * See the License for the specific language governing permissions and
 * limitations under the License.
 */
package net.openhft.chronicle.tcp;

import net.openhft.chronicle.ChronicleQueueBuilder;

import java.io.IOException;
import java.nio.channels.SelectionKey;
import java.nio.channels.ServerSocketChannel;
import java.nio.channels.SocketChannel;
import java.util.Set;

public class SinkTcpAcceptor extends SinkTcp {
    private ServerSocketChannel socketChannel;
    private VanillaSelector selector;

    public SinkTcpAcceptor(final ChronicleQueueBuilder.ReplicaChronicleQueueBuilder builder) {
        super("sink-acceptor", builder);

        this.socketChannel = null;
        this.selector = null;
    }

    @Override
<<<<<<< HEAD
    public SocketChannel openSocketChannel() throws IOException {
        if(this.socketChannel == null ) {
            this.socketChannel = ServerSocketChannel.open();
            this.socketChannel.socket().setReuseAddress(true);
            this.socketChannel.socket().bind(builder.bindAddress());
            this.socketChannel.configureBlocking(false);

            this.selector = new VanillaSelector();
            this.selector.open();
            this.selector.register(socketChannel, SelectionKey.OP_ACCEPT, new Attached());
        }
=======
    public SocketChannel openSocketChannel(boolean retrying) throws IOException {
        final ServerSocketChannel socketChannel = ServerSocketChannel.open();
        socketChannel.socket().setReuseAddress(true);
        socketChannel.socket().bind(builder.bindAddress());
        socketChannel.configureBlocking(false);


        final VanillaSelector selector = new VanillaSelector()
                .open()
                .register(socketChannel, SelectionKey.OP_ACCEPT,new Attached());
>>>>>>> 96c27530

        final long selectTimeout = builder.selectTimeout();
        final VanillaSelectionKeySet selectionKeys = selector.vanillaSelectionKeys();

        int attempts = 0;
        SocketChannel channel = null;
        while (running.get() && channel == null) {
            int nbKeys = selector.select(0, selectTimeout);
            if (nbKeys > 0) {
                if (selectionKeys != null) {
                    final SelectionKey[] keys = selectionKeys.keys();
                    final int size = selectionKeys.size();

                    for (int k = 0; k < size; k++) {
                        final SelectionKey key = keys[k];
                        if (key != null) {
                            if (key.isAcceptable()) {
                                channel = socketChannel.accept();
                                logger.info("Accepted connection from: " + channel.getRemoteAddress());
                            }
                        }
                    }

                    selectionKeys.clear();
                } else {
                    final Set<SelectionKey> keys = selector.selectionKeys();

                    for (final SelectionKey key : keys) {
                        if (key.isAcceptable()) {
                            channel = socketChannel.accept();
                            logger.info("Accepted connection from: " + channel.getRemoteAddress());
                        }
                    }

                    keys.clear();
                }
            }

            if(channel != null) {
                attempts++;

                if(attempts > builder.reconnectionWarningThreshold()) {
                    logger.warn("Failed to get a connection on {}, retrying", builder.bindAddress());
                }

                if(builder.reconnectionAttempts() > 0) {
                    if(attempts > builder.reconnectionAttempts()) {
                        logger.warn("Maximum reconnection attempt reached");
                        channel = null;
                        break;
                    }
                }
            }
        }

        if(channel != null) {
            selector.close();
            selector = null;
            socketChannel.close();
            socketChannel = null;
        }

        return channel;
    }

    @Override
    public boolean isLocalhost() {
        return true;
    }
}<|MERGE_RESOLUTION|>--- conflicted
+++ resolved
@@ -37,7 +37,6 @@
     }
 
     @Override
-<<<<<<< HEAD
     public SocketChannel openSocketChannel() throws IOException {
         if(this.socketChannel == null ) {
             this.socketChannel = ServerSocketChannel.open();
@@ -49,18 +48,6 @@
             this.selector.open();
             this.selector.register(socketChannel, SelectionKey.OP_ACCEPT, new Attached());
         }
-=======
-    public SocketChannel openSocketChannel(boolean retrying) throws IOException {
-        final ServerSocketChannel socketChannel = ServerSocketChannel.open();
-        socketChannel.socket().setReuseAddress(true);
-        socketChannel.socket().bind(builder.bindAddress());
-        socketChannel.configureBlocking(false);
-
-
-        final VanillaSelector selector = new VanillaSelector()
-                .open()
-                .register(socketChannel, SelectionKey.OP_ACCEPT,new Attached());
->>>>>>> 96c27530
 
         final long selectTimeout = builder.selectTimeout();
         final VanillaSelectionKeySet selectionKeys = selector.vanillaSelectionKeys();
@@ -99,7 +86,7 @@
                 }
             }
 
-            if(channel != null) {
+            if(channel == null) {
                 attempts++;
 
                 if(attempts > builder.reconnectionWarningThreshold()) {
@@ -109,19 +96,16 @@
                 if(builder.reconnectionAttempts() > 0) {
                     if(attempts > builder.reconnectionAttempts()) {
                         logger.warn("Maximum reconnection attempt reached");
-                        channel = null;
                         break;
                     }
                 }
             }
         }
 
-        if(channel != null) {
-            selector.close();
-            selector = null;
-            socketChannel.close();
-            socketChannel = null;
-        }
+        selector.close();
+        selector = null;
+        socketChannel.close();
+        socketChannel = null;
 
         return channel;
     }
